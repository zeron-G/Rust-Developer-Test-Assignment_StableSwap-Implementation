--- conflicted
+++ resolved
@@ -300,11 +300,7 @@
 Let `fee_bps` be the input-side fee in basis points (1% = 100 bps). We charge the fee on the input:
 
 $$
-<<<<<<< HEAD
-\Delta x_{\text{net}} = \Delta x\cdot \frac{\text{BPS}_\text{denom} -\text{feebps}}{\text{BPS}_\text{denom}}
-=======
 \Delta x_{\text{net}} = \Delta x\cdot \frac{\text{BPS}_\text{denom} -\text{feebps}}{\text{BPS}\text{denom}}
->>>>>>> 6bc56698
 $$
 
 $$
